#####################################################################
#                                                                   #
#  UKANO: UnlinKability and ANOnymity verifier                      #
#                                                                   #
#####################################################################

This is a modified version of the ProVerif tool including automatic
verification of anonymity and unlinkability of 2-agents protocols.
The file README_PV contains the README file of ProVerif.


INSTALL

You need OCaml >=3.00 (you can find Objective Caml at ocaml.org).
Go to ./src/ and type:
   make
The executable program 'proverif' has been built.
See the file README_PV for all the details.

EXAMPLES

To quickly test the tool: build it, go to src/examples/ and use the
script AutoCheck.sh on our case studies (there is a subfolder for each).
For instance: './AutoCheck.sh Feldhofer/feldhofer.pi'.

USAGE

You must use the executable program proverif.
To run UKANO on a ProVerif file <filename> (see next for the expected
format of this file), use 
        ./proverif -ukano <filename>

The folder './examples/' contain some ProVerif files in the expected
format. It can be used as a starting point to write your own
protocols.

Only typed ProVerif files are accepted (the option '-in pitype' is
enabled by default). The file should not define new types and only use
the type 'bitstring'. After the definition of the equational theory
(without any declaration of events), the inputted file should contain
a commentary:
       (* ==PROTOCOL== *)
and then define only one process corresponding to the whole multiple
sessions system. This process should satisfy the syntactical
restrictions described in [1]. However, multiple tests (conditional or
evaluation) can be performed in a row between an input and an output
if the corresponding 'else' branches are the same. You can also use most
of syntactical sugars allowed by ProVerif (e.g., modular definitions
through definitions of functions and call, etc.).
Finally, to check anonymity as well, identity names to be revealed
(and only them) must have 'id' as prefix (e.g.,  id-name). 

Note that, currently, UKano does not detect safe conditionals and consider
all conditiionals unsafe by default. Thus, in case some queries in the 
file checking well-authentication cannot be proved, you should remove them
from the file if they target a safe conditional (i.e., to find it, look at
the first event of the query and find the conditional it corresponds to).

If the tool cannot guess idealizations of outputs (to check frame opacity),
you can compute them manually and add it to the file as follow. 
First, the equational theory must declare a constant 'hole' by adding this
line: 'free hole:bitstring;'. Output messages that cannot be guessed
automatically should be of the form: 'choice[u,uh]' where 'u' is the real
message outputted by the protocol and 'uh' is the idealization of any concrete
message outputted here (by using the constant 'hole' incstead of
<<<<<<< HEAD
holes). This will be used to check the first condition (outputs are
without relation). Finally, to check anonymity as well, identity names
to be revealed (and only them) must have 'id-' as prefix (e.g., 
id-name). See the folder 'examples/' for see some examples of such
files.
=======
holes).

See the folder 'examples/' for see some examples of such files.

[1] Submitted paper
>>>>>>> 8d71df0f
<|MERGE_RESOLUTION|>--- conflicted
+++ resolved
@@ -62,17 +62,8 @@
 line: 'free hole:bitstring;'. Output messages that cannot be guessed
 automatically should be of the form: 'choice[u,uh]' where 'u' is the real
 message outputted by the protocol and 'uh' is the idealization of any concrete
-message outputted here (by using the constant 'hole' incstead of
-<<<<<<< HEAD
-holes). This will be used to check the first condition (outputs are
-without relation). Finally, to check anonymity as well, identity names
-to be revealed (and only them) must have 'id-' as prefix (e.g., 
-id-name). See the folder 'examples/' for see some examples of such
-files.
-=======
-holes).
+message outputted here (by using the constant 'hole' instead of holes).
 
 See the folder 'examples/' for see some examples of such files.
 
 [1] Submitted paper
->>>>>>> 8d71df0f
