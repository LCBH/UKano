#####################################################################
#                                                                   #
#  UKano: UnlinKability and ANOnymity verifier                      #
#  Lucca Hirschi                                                    #
#  http://projects.lsv.ens-cachan.fr/ukano/                         #
<<<<<<< HEAD
#  Copyright (C) 2015-2016                                          #
=======
#  Copyright (C) 2015                                               #
>>>>>>> f7961230
#                                                                   #
#####################################################################

This is a modified version of the ProVerif tool including automatic
verification of anonymity and unlinkability of 2-agents protocols.
See http://projects.lsv.ens-cachan.fr/ukano/ for more details and the
underlying theory.

The file README_PV contains the README file of ProVerif.

Official webpage: http://projects.lsv.ens-cachan.fr/ukano/


INSTALL

You need OCaml >=3.00 (you can find Objective Caml at ocaml.org).
Go to ./src/ and type:
   make
The executable program 'proverif' has been built.
See the file README_PV for all the details.


QUICK TEST

To quickly test the tool on our case studies: build it, go to
src/examples/ and use the script AutoCheck.sh on our case studies
(there is a subfolder for each). For instance:
       ./AutoCheck.sh Feldhofer/feldhofer.pi


USAGE

You must use the executable program proverif.
To run UKANO on a ProVerif file <filename> (see next for the expected
format of this file), use 
        ./proverif -ukano <filename>
After parsing your file, the tool creates two other files in the same
directory by using translations described in the paper. One is suffixed
with '_FOpa.pi' and can be used to check frame opacity of the given
protocol. The second suffixed with '_WAuth.pi' can be used to check
well-authentication. The latter contains a query per conditional.

The folder './examples/' contain some ProVerif files in the expected
format. It can be used as a starting point to write your own
protocols.


EXPECTED FORMAT

Only typed ProVerif files are accepted (the option '-in pitype' is
enabled by default). The file should not define new types and only use
types 'bitstring' and 'channel'. The file must declare at least one
channel 'c' (i.e., contains a line 'free c:channel.'). After the
definition of the equational theory (without any declaration of
events), the inputted file should contain a commentary:
       (* ==PROTOCOL== *)
and then define only one process corresponding to the whole multiple
sessions system. This process should satisfy the syntactical
restrictions described in [1]. However, multiple tests (conditional or
evaluation) can be performed in a row between an input and an output
if the corresponding 'else' branches are the same. You can also use most
of syntactical sugars allowed by ProVerif (e.g., modular definitions
through definitions of functions and call, etc.).
Finally, to check anonymity as well, identity names to be revealed
(and only them) must have 'id' as prefix (e.g.,  idName). 

Improve precision:
Note that, currently, UKano does not detect safe conditionals and consider
all conditiionals unsafe by default. Thus, in case some queries in the 
file checking well-authentication cannot be proved, you should remove them
from the file if they target a safe conditional (i.e., to find it, look at
the first event of the query and find the conditional it corresponds to).

If the tool cannot guess idealizations of outputs (to check frame opacity),
you can compute them manually and add it to the file as follow. 
First, the equational theory must declare a constant 'hole' by adding this
line: 'free hole:bitstring;'. Output messages that cannot be guessed
automatically should be of the form: 'choice[u,uh]' where 'u' is the real
message outputted by the protocol and 'uh' is the idealization of any concrete
message outputted here (by using the constant 'hole' instead of holes).

Finally, when frame opacity cannot be checked directly, it is sometimes
possible to make ProVerif prove it just by slightly modifying the file
without altering the underlying protocol (for instance, by moving creation
of names).

[1] L. Hirschi, D. Baelde and S. Delaune.
    A Method for Verifying Privacy-Type Properties : The Unbounded Case.
    In IEEE Symposium on Security and Privacy (Oakland), 2016. To appear.
    A copy can be found at http://projects.lsv.ens-cachan.fr/ukano/.<|MERGE_RESOLUTION|>--- conflicted
+++ resolved
@@ -3,11 +3,7 @@
 #  UKano: UnlinKability and ANOnymity verifier                      #
 #  Lucca Hirschi                                                    #
 #  http://projects.lsv.ens-cachan.fr/ukano/                         #
-<<<<<<< HEAD
 #  Copyright (C) 2015-2016                                          #
-=======
-#  Copyright (C) 2015                                               #
->>>>>>> f7961230
 #                                                                   #
 #####################################################################
 
