(*************************************************************
 *                                                           *
 *  UKANO: UnlinKability and ANOnymity verifier              *
 *                                                           *
 *  Lucca Hirschi                                            *
 *                                                           *
 *  Copyright (C) 2015                                       *
 *                                                           *
 *************************************************************)

(*

    This program is free software; you can redistribute it and/or modify
    it under the terms of the GNU General Public License as published by
    the Free Software Foundation; either version 2 of the License, or
    (at your option) any later version.

    This program is distributed in the hope that it will be useful,
    but WITHOUT ANY WARRANTY; without even the implied warranty of
    MERCHANTABILITY or FITNESS FOR A PARTICULAR PURPOSE.  See the
    GNU General Public License for more details (in file LICENSE).

    You should have received a copy of the GNU General Public License
    along with this program; if not, write to the Free Software
    Foundation, Inc., 59 Temple Place, Suite 330, Boston, MA  02111-1307  USA

 *)
(* This module provides functions from the UnlinKability and ANOnymity
   verifier built on top of ProVerif as described in [1]. *)

(* [1]: Submitted paper *)

open Types
open Pervasives

let pp s= Printf.printf "%s" s

(* For debugging purpose *)
let log s = Printf.printf "> %s\n" s

let splitTheoryString = "==PROTOCOL=="

(* Helping message *)
let helpMess = 
  (  "Only typed ProVerif files are accepted (the option '-in pitype' is enabled by default). See the folder './examples/' for examples\n"^
<<<<<<< HEAD
     "of files in the correct format. They can be used to bootsrap your own file. The file should not define new types and only use\n"^
     "the type 'bitstring'. The equational theory must declare a constant 'hole' by adding this line: 'free hole:bitstring;'.\n"^
     "After the definition of the equational theory (without any declaration of events), the inputted file should contain a commentary:\n"^
     "       (* "^splitTheoryString^" *)\n"^
     "and then define only one process corresponding to the whole multiple sessions system. This process should satisfy the\n"^
     "syntactical restrictions described in [1]. However, multiple tests (conditional or evaluation) can be performed in a row between\n"^
     "an input and an output if the corresponding 'else' branches are the same. Each output message should be of the form:\n"^
     "'choice[u,uh]' where 'u' is the real message outputted by the protocol and 'uh' is the idealization of any concrete message\n"^
     "outputted here (by using the constant 'hole' instead of holes). Finally, to check anonymity as well, identity names to be revelead\n"^
     " (and only them) must have 'id' as prefix (e.g., idName).\n")
(* TODO [1]  *)
=======
     "of files in the correct format. They can be used to bootsrap your own file. For more details, see the README file at the root of\n"^
     "the project.\n")
>>>>>>> 4da63821

(* Raised when the inputted process is not a 2-agents protocol as defined
   in [1], the associated string is the reason/explanation. *)
exception NotInClass of string

let debProc p = 
  Display.Text.display_process ">   " p

let errorClass s p =
  log "Part of the process that violates the syntactical restrictions: ";
  Display.Text.display_process "   " p;
  raise (NotInClass s)

(** Type of a 2-agents protocol as defined in [1] *)
type proto = {
    comNames : funsymb list;	(* common names of all agents (created before the first !)  *)
    idNames : funsymb list;	(* identity names *)
    idNamesANO : funsymb list;	(* subset of identity names to be revealed for anonymity *)
    sessNames : funsymb list;	(* session names *)
    ini : process;		(* (open) process of the initiator *)
    res : process;		(* (open) process of the responder *)
  }

let typeBit = {tname = "bitstring"}

(* create fresh occurence (to be associated to each new syntactical action) *)
let makeOcc () = Terms.new_occurrence ()

(************************************************************)
(* Parsing Protocols                                        *)
(************************************************************)

(** Extract the protocol structure from a process and rise NotInClass if
    not of the expected form. *)
let extractProto process = 
  (* Accumulate all names from all starting creation of names and return the
     list of name plus the continuation of the protocol *)
  let rec getNames acc = function
    | Restr (idName,_,p',_) -> getNames (idName::acc) p'
    | _ as p -> acc, p in
  (* Check that a given role is of the expected form: optional arguments are used to make sure
     the role meets the alternation in/test*/out with same else branches in test*. *)
  let rec checkRole ?lastInp:(laI=false) ?lastOut:(laO=false)
		    ?lastCondi:(laC=false) ?lastElse:(laE=Nil) accN = function
    | Nil -> ()
    | Input (_,(PatVar bx),p,_) as proc ->
       if laI then errorClass ("Roles cannot perform two inputs in a row.") proc;
       checkRole ~lastInp:true ~lastOut:false ~lastCondi:false accN p
    | Input (_,_,_,_) as proc -> 
       errorClass ("Roles cannot user patterns in input.") proc;
    | Output (_,_,p,_) as proc ->
       if laO then errorClass ("Roles cannot perform two outputs in a row.") proc;
       checkRole ~lastInp:false ~lastOut:true ~lastCondi:false accN p
    | Let (_,_,pt,pe,_)
    | Test (_,pt,pe,_) as proc ->
       if laO then errorClass "Roles cannot perform tests just after outputs." proc
       else begin
	   (match pe with
	    | Nil -> ()
	    | Output (_,_,Nil,_) -> ()
	    | _ -> errorClass ("Else branches must be either Nil or Output.Nil.") pe);
	   if laC
	   then (match laE,pe with
		 | Nil, Nil -> checkRole accN pt
		 | (Output(t1,t2,Nil,_), Output(t1',t2',Nil,_)) when (t1=t1' && t2=t2') -> checkRole accN pt
		 (* START: this should be removed (for back-compatibility) *)
		 | Nil,_ -> checkRole accN pt
		 (* END *)
		 | _ -> errorClass ("Two else branches from adjacent tests are not syntactical equal.") pe)
	   else checkRole ~lastCondi:true ~lastElse:pe accN pt;
	 end
    | Restr (nameSymb, _, p, _) ->
       accN := nameSymb :: !accN;
       checkRole ~lastInp:laI ~lastOut:laO ~lastCondi:laC ~lastElse:laE accN p
    | p -> errorClass ("Only Nul,Input,Output,Test, Let and creation of names are allowed in roles.") p in
  (* true if fst observable action is an output *)
  let rec fstIsOut = function
    | Output(_,_,_,_) -> true
    | Let(_,_,pt,_,_) -> fstIsOut pt
    | Test(_,pt,_,_) -> fstIsOut pt
    | Restr(_,_,p,_) -> fstIsOut p
    | _ -> false in
  (* Check that the two given processes are dual roles of the correct form and
     return (initiator, responder). *)
  let checkRoles p1 p2 =
    let namesP1, namesP2 = ref [], ref [] in
    checkRole namesP1 p1;
    checkRole namesP2 p2;
    match (fstIsOut p1, fstIsOut p2) with
    | true,false -> (p1,!namesP1),(p2,!namesP2)
    | false,true -> (p2,!namesP2),(p1,!namesP1)
    | _ -> errorClass ("The two roles are not dual.") p1 in
  (* remove all restriction of names in roles *)
  let rec removeRestr = function
    | Nil -> Nil
    | Input (tc,patx,p,occ) -> Input(tc,patx,removeRestr p, occ)
    | Output (tc,tm,p,occ) -> Output(tc,tm,removeRestr p, occ)
    | Let (patx,t,pt,pe,occ) -> Let (patx,t,removeRestr pt, removeRestr pe, occ)
    | Test (t,pt,pe,occ)-> Test(t,removeRestr pt, removeRestr pe,occ)
    | Restr (_,_,p,_) -> removeRestr p
    | p -> errorClass ("Critical error, should never happen.") p in
  (* We now match the whole system against its expected form *)
  match (getNames [] process) with
  | (comNames, Repl (idProc,_)) ->
     let idNames, idProc' = getNames [] idProc in
     (match idProc' with
      | Repl (sessProc,_) ->
	 let sessNames, sessProc' = getNames [] sessProc in
	 (match sessProc' with
	  | Par (p1,p2) ->
	     let ((iniP,iniN),(resP,resN)) = checkRoles p1 p2 in
	     let iniPclean,resPclean = (removeRestr iniP, removeRestr resP) in
<<<<<<< HEAD
	     let idNamesANO = List.filter 
				(fun s -> (String.length s.f_name) >= 2 && (s.f_name.[0] = 'i') && (s.f_name.[1] = 'd'))
				idNames in
	     {
	       comNames = comNames;
	       idNames = idNames;
	       idNamesANO = idNamesANO;
	       sessNames = iniN @ resN @ sessNames;
=======
	     let sessName = {    f_name = "sess";
				 f_type = ([], typeBit);
				 f_cat = Name {prev_inputs=None; prev_inputs_meaning=[]};
				 f_initial_cat = Name {prev_inputs=None; prev_inputs_meaning=[]};
				 f_private = true;
				 f_options = 0;	} in
	     {
	       comNames = comNames;
	       idNames = idNames;
	       sessNames = sessName :: (List.rev sessNames) @ (List.rev iniN) @ (List.rev resN);
>>>>>>> 4da63821
	       ini = iniPclean;
	       res = resPclean;
	     }
	  | p -> errorClass ("After session names, we expect a parallel composition of two roles.") p)
      | p -> errorClass ("After the first replication and identity names, we expect a replication (for sessions).") p)
  | (_,p) -> errorClass ("A replication (possibly after some creation of names) is expected at the begging of the process.") p



(************************************************************)
(* Display functions                                        *)
(************************************************************)

let displayProtocol proto =
  pp "{\n   Common Names: ";
  List.iter (fun s -> Display.Text.display_function_name s; pp ", ") proto.comNames;
  pp  "\n   Identity Names: ";
  List.iter (fun s -> Display.Text.display_function_name s; pp ", ") proto.idNames;
  pp  "\n   Session Names:  ";   
  List.iter (fun s -> Display.Text.display_function_name s; pp ", ") proto.idNamesANO;
  pp  "\n   Session Names to be revealed for ANO:  ";   
  List.iter (fun s -> Display.Text.display_function_name s; pp ", ") proto.sessNames;
  let sep = "      >   " in
  pp  "\n   Initiator:\n";
  Display.Text.display_process sep proto.ini;
  pp    "   Responder:\n";
  Display.Text.display_process sep proto.res;
  pp  "}\n"
      
(** Display a representation of the 2-agents protocol associated to a given process. *)
let displayProcessProtocol p =
  let proto = extractProto p in
  displayProtocol proto

(* Given a protcol, diplay the process implementing the full system with multiple sessions *)
let displayProtocolProcess proto =
  let indent = "  " in
  let displayMultipleSessions () =
    pp (indent^indent^" !\n");
    List.iter 
      (fun q -> Printf.printf "%snew %s : bitstring;\n" (indent^indent^indent) q.f_name)
      proto.sessNames;
    pp (indent^indent^indent^"((\n");
    Display.Text.display_process (indent^indent^indent^indent) proto.ini;
    pp (indent^indent^indent^")|(\n");
    Display.Text.display_process (indent^indent^indent^indent) proto.res;
    pp (indent^indent^indent^"))\n")
  in
  (* Common names *)
  List.iter 
    (fun q -> Printf.printf "new %s : bitstring;\n" q.f_name)
    proto.comNames;
  pp "( !\n";
  (* Multiple identities *)
  List.iter 
    (fun q -> Printf.printf "%snew %s : bitstring;\n" indent q.f_name)
    proto.idNames;  
  (* Multiple sessions *)
  displayMultipleSessions ();
  pp ")\n";
  if proto.idNamesANO <> [] 
  then begin
  pp " | (!\n";
      (* Multiple identities whose idNamesANO are revealed *)
      List.iter 
	(fun q -> Printf.printf "%snew %s : bitstring;\n" indent q.f_name)
	proto.idNames;  
      (* Revealed idNamesANO *)
      List.iter 
	(fun q -> Printf.printf "%sout(c, %s);\n" indent q.f_name)
	proto.idNamesANO;  
      (* Multiple sessions *)
      displayMultipleSessions ();
      pp ")\n";
    end;

(************************************************************)
(* Deal with IO                                             *)
(************************************************************)
(** Given an input file name, returns the string of all its theory definitions. *)
let theoryStr inNameFile =
  let inFile = open_in inNameFile in
  let sizeInFile = in_channel_length inFile in
  let inStr = String.create sizeInFile in
  really_input inFile inStr 0 sizeInFile;
  let theoStr =
    try let listSplit = (Str.split (Str.regexp_string splitTheoryString) inStr) in
	if List.length listSplit <= 1
	then begin
	    (* for back-compatibility: *)
	    let listSplit2 = (Str.split (Str.regexp_string "PROTOCOLS") inStr) in
	    if List.length listSplit2 <= 1
	    then failwith ""
	    else List.hd listSplit2;
	  end
	else List.hd listSplit
    with _ -> begin
	pp ("Your inputted file should contain the delimiter: '"^
	      splitTheoryString^
		"' between the theory and the protocol.\n");
	pp ("Rules: "^helpMess);
	failwith "Inputted file not compliant with our rules.";
      end in
  (* for back-compatibility: *)
  let theoStr = Str.global_replace (Str.regexp_string "key") "bitstring" theoStr in
  let theoStr = Str.global_replace (Str.regexp_string "nonce") "bitstring" theoStr in
  let theoStr = Str.global_replace (Str.regexp_string "type bitstring.") "" theoStr in
  theoStr


(************************************************************)
(* Push session names as far as possible                    *)
(************************************************************)
(* We suppose here that session names are not shared between agents
   (as defined in the paper. *)
let pushNames proto = 
  let sessNames = List.tl proto.sessNames in
  let sessNameEvent = List.hd proto.sessNames in
  let addNames names continuationProc = 
    List.fold_right (fun name proc ->
		     Restr(name, 
			   (None, Stringmap.StringMap.empty),
			   proc,makeOcc()))
		    names
		    continuationProc in
  let rec pushN accNames = function
    | Nil -> Nil
    | Input (tc,patx,p,occ) -> Input(tc,patx,pushN accNames p, occ)
    | Output (tc,tm,p,occ) -> 	(* is there a needed name in accNames ? *)
       let needNames = List.filter (fun name -> Terms.occurs_f name tm) accNames in
       if needNames <> []
       then 
	 let otherNames = List.filter (fun n -> not(List.mem n needNames)) accNames in
	 addNames needNames (Output(tc,tm,pushN otherNames p, occ))
       else Output(tc,tm,pushN accNames p, occ)
    | Let (patx,t,pt,pe,occ) -> (* is there a needed name in accNames ? *)
       let needNames = List.filter (fun name -> Terms.occurs_f name t) accNames in
       if needNames <> []
       then 
	 let otherNames = List.filter (fun n -> not(List.mem n needNames)) accNames in
	 addNames needNames (Let (patx,t,pushN otherNames pt, pushN otherNames pe, occ))
       else Let (patx,t,pushN accNames pt, pushN accNames pe, occ)
    | Test (t,pt,pe,occ)-> (* is there a needed name in accNames ? *)
       let needNames = List.filter (fun name -> Terms.occurs_f name t) accNames in
       if needNames <> []
       then 
	 let otherNames = List.filter (fun n -> not(List.mem n needNames)) accNames in
	 addNames needNames (Test(t,pushN otherNames pt, pushN otherNames pe,occ))
       else Test(t,pushN accNames pt, pushN accNames pe,occ)
    | Event(t,p,occ) -> (* is there a needed name in accNames ? *)
       let needNames = List.filter (fun name -> Terms.occurs_f name t) accNames in
       if needNames <> []
       then 
	 let otherNames = List.filter (fun n -> not(List.mem n needNames)) accNames in
	 addNames needNames (Event(t,pushN otherNames p, occ))
       else Event(t,pushN accNames p, occ)
    | Par (p1,Nil) -> pushN accNames p1
    | Par (Nil,p2) -> pushN accNames p2
    | Par (p1, (Output(tc,tm,Nil,occ) as p2)) -> (* this can happen because of translations done when checking Frame opacity *)
       let needNames = List.filter (fun name -> Terms.occurs_f name tm) accNames in
       if needNames <> []
       then 
	 let otherNames = List.filter (fun n -> not(List.mem n needNames)) accNames in
	 addNames needNames (Par (pushN otherNames p1, p2))
       else Par (pushN accNames p1, p2) 
    | Par (_,_) as p -> errorClass ("[UKANO] [pushN] [PAR] Critical error, should never happen.") p
    | Restr (_,_,_,_) -> failwith "WHAT RESTR"
    | p -> errorClass ("[UKANO] [pushN]Critical error, should never happen.") p in
  {
    proto with
    ini = pushN sessNames proto.ini;
    res = pushN sessNames proto.res;
    sessNames = [sessNameEvent];
  }

(************************************************************)
(* Handling events & checking well-authentication           *)
(************************************************************)
(* erase idealized version of outputs from protocols *)
let cleanChoice proto = 
  let rec rmProc = function
    | Nil -> Nil
    | Input (tc,patx,p,occ) -> Input(tc,patx,rmProc p, occ)
    | Output (tc,tm,p,occ) ->
       let tmClean =
	 match tm with
	 | FunApp (funSymb, tm1 :: tl) when funSymb.f_cat = Choice -> tm1
	 | _ -> tm in
       Output(tc,tmClean,rmProc p, occ)
    | Let (patx,t,pt,pe,occ) -> Let (patx,t,rmProc pt, rmProc pe, occ)
    | Test (t,pt,pe,occ)-> Test(t,rmProc pt, rmProc pe,occ)
    | Restr (_,_,p,_) -> rmProc p
    | p -> errorClass ("Critical error, should never happen.") p in
  { proto with
    ini = rmProc proto.ini;
    res = rmProc proto.res;
  }
	 
(* [string -> term list -> term] (of the rigth form to put it under Event constructor) *)
let makeEvent name args =
  let typeEvent = [typeBit] in
  let funSymbEvent = {
      f_name = name;
      f_type = (typeEvent, Param.event_type);
      f_cat = Eq[];
      f_initial_cat = Eq[];
      f_private = true;
      f_options = 0;
    } in
  FunApp (funSymbEvent, args)
				      
(** Display a whole ProVerif file checking the first condition except for the theory (to be appended). *)      
let transC2 p inNameFile nameOutFile = 
  let proto = cleanChoice (extractProto p) in
  let (sessName,idName) =
    try (List.hd proto.sessNames, List.hd proto.idNames) (* 2 funSymb *)
    with _ -> failwith "The protocol shoulv have at least one identity name and one session name." in
  let (sessTerm,idTerm) = FunApp (sessName, []), FunApp (idName, []) in
  let listEvents = ref [] in
  let iniPrefix, resPrefix = "I", "R" in
  let nameEvent prefixName nb actionName = Printf.sprintf "%s%s_%d" prefixName actionName nb in
  (* add an event on top of a process with args + in addition [idTerm,sessTerm] *)
  let addEvent name args p = 	
    let newArgs = idTerm :: sessTerm :: args in
    let event = makeEvent name newArgs in
    listEvents := (name, List.length newArgs) :: !listEvents;
    Event (event, p, makeOcc())in

  (* add all events to a role *)
  let addEventsRole proc prefixName isIni =
    let makeArgs listIn listOut =	(* create the list of arguments of events : terms list *)
      let rec merge = function
	| [], l -> l
	| l, [] -> l
	| a1 :: l1, a2 :: l2 -> a1 :: a2 :: (merge (l1,l2)) in
      if isIni
      then merge (List.rev listOut, List.rev listIn)
      else merge (List.rev listIn, List.rev listOut) in
    let rec goThrough listTest listIn listOut = function
      | Input (tc,((PatVar bx) as patx),p,occ) -> (* bx: binder in types.mli *)
	 let newListIn = (Var bx) :: listIn in
	 let subProc,lTest,nbOut = goThrough listTest newListIn listOut p in
	 let argsEv = makeArgs newListIn listOut
	 and nameEv = nameEvent prefixName (List.length newListIn) "in" in
	 let subProcEv = addEvent nameEv argsEv subProc in
	 (Input(tc,patx, subProcEv, occ), lTest, nbOut)
      | Output (tc,tm,p,occ) ->
	 let newListOut = tm :: listOut in
	 let subProc,lTest,nbOut = goThrough listTest listIn newListOut p in
	 let argsEv = makeArgs listIn newListOut
	 and nameEv = nameEvent prefixName (List.length newListOut) "out" in
	 let newProc = Output(tc,tm,subProc,occ) in
	 (addEvent nameEv argsEv newProc, lTest, nbOut)
      | Let (pat,t,pt,pe,occ) ->
	 (match pt with
	  | Test(_,_,_,_)
	  | Let(_,_,_,_,_) -> 	(* in that case we won't create query *)
	     let subProc,lTest,nbOut = goThrough listTest listIn listOut pt in
	     (Let(pat,t,subProc,pe,occ),lTest,nbOut)
	  | _ ->                (* last conditional: we do create query *)
	     let newListTest = (List.length listTest+1, List.length listIn) :: listTest in
	     let subProc,lTest,nbOut = goThrough newListTest listIn listOut pt in
	     let argsEv = makeArgs listIn listOut
	     and nameEv = nameEvent prefixName (List.length newListTest) "test" in
	     let subProcEv = addEvent nameEv argsEv subProc in
	     (Let(pat,t,subProcEv,pe,occ), lTest, nbOut))
      | Test (t,pt,pe,occ) -> 
	 (match pt with
	  | Test(_,_,_,_)
	  | Let(_,_,_,_,_) ->  	(* in that case we won't create query *)
	     let subProc,lTest,nbOut = goThrough listTest listIn listOut pt in
	     (Test(t,subProc,pe,occ),lTest,nbOut)
	  | _ -> 		(* last conditional: we do create query *)
	     let newListTest = (List.length listTest+1,List.length listIn) :: listTest in
	     let subProc,lTest,nbOut = goThrough newListTest listIn listOut pt in
	     let argsEv = makeArgs listIn listOut
	     and nameEv = nameEvent prefixName (List.length newListTest) "test" in
	     let subProcEv = addEvent nameEv argsEv subProc in
	     (Test(t,subProcEv,pe,occ), lTest, nbOut))
      | Nil -> (Nil, List.rev listTest, List.length listOut)
      | _ -> failwith "Critical error: transC2 is applied on a protocol that does not satisfy the syntactical restrictions. Should never happen." in
    goThrough [] [] [] proc in

  (* Generate a string for a query *)
  let generateQuery nb nbIn isInitiator =
    let prefix = "query k:bitstring, n1:bitstring, n2:bitstring,\n" in
    let nbArgs = if isInitiator	(* number of arguments to declare for this query *)
		 then 2*nbIn
		 else 2*nbIn-1 in
    let rec range = function | 0 -> [] | n -> n :: range (n-1) in
    let listArgs nb = 		(* generate a list of messages to give as arguments to events *)
      List.map (fun n -> Printf.sprintf "m%d" n) (List.rev (range nb)) in      
    let allListArgs nb role = 
      "k" :: (if role==iniPrefix then "n1" else "n2") :: (listArgs nb) in
    let listArgsDec = listArgs nbArgs in      
    let prefixArgs = "      "^
		       (String.concat ", "
				      (List.map (fun s -> Printf.sprintf "%s:bitstring" s) listArgsDec))
		       ^";\n" in
    let dual (p1,p2) = p2,p1 in
    let roles = iniPrefix,resPrefix in
    let dualRoles = dual roles in
    let rec produceEvents = function
      |	0 -> []
      | n  -> 
	 let outRole, inRole = if (n mod 2) = 0 then dualRoles else roles in
	 let n' = if (n mod 2) = 0 then n/2 else n/2+1 in
	   (* if (n mod 2) = 0 then n-1 else n in *)
	 (Printf.sprintf "event(%s(%s))" (nameEvent inRole n' "in") (String.concat "," (allListArgs n inRole)))
	 ::
	   (Printf.sprintf "event(%s(%s))" (nameEvent outRole n' "out") (String.concat "," (allListArgs n outRole)))
	 ::
	   produceEvents (n-1) in
    let listEvents = produceEvents (if isInitiator then 2*nbIn else 2*nbIn-1) in
    let thisRole = if isInitiator then fst roles else snd roles in
    let lastEvent = Printf.sprintf "event(%s(%s))" 
				   (nameEvent thisRole nb "test")
				   (String.concat "," (allListArgs nbArgs thisRole)) in
    let strImplications = String.concat "  ==>\n" 
					(List.map (fun ev -> Printf.sprintf "   (%s" ev)
						  (lastEvent :: listEvents)) in
    let rec repeat s = function | 0 -> "" | n -> s^(repeat s (n-1)) in
    if List.length listEvents = 0 then ""
    else prefix^prefixArgs^strImplications^
	   (repeat ")" (List.length listEvents+1))^"."
  in
  
  (* -- 1. -- COMPUTING EVENTS VERSION AND QUERIES *)
  let iniEvents,iniTests,iniNbOut = addEventsRole proto.ini iniPrefix true in
  let resEvents,resTests,resNbOut = addEventsRole proto.res resPrefix false in
  let protoEvents = { proto with
		      ini = iniEvents;
		      res = resEvents;
		    } in
  let allQueries = (List.map (fun (nb,nbIn) -> generateQuery nb nbIn true) iniTests) @ 
		     (List.map (fun (nb,nbIn) -> generateQuery nb nbIn false) resTests) in

  let displayEventsDec listEvents =
    let rec nBit = function
      | 0 -> []
      | n -> "bitstring" :: nBit (n-1) in
    List.iter 
      (fun (name, arity) ->
       Printf.printf "event %s(%s).\n" name (String.concat "," (nBit arity))
      ) listEvents in

  (* -- 2. -- GET the theory part of inNameFile *)
  let theoryStr = theoryStr inNameFile in
  
  (* -- 3. -- Print evrything using a HACK TO REDIRECT STDOUT *)
  let newstdout = open_out nameOutFile in
  print_newline ();		(* for flushing stdout *)
  Unix.dup2 (Unix.descr_of_out_channel newstdout) Unix.stdout;
  (* Print (=write in the file) the complete ProVerif file *)
(*  pp "\n\n(* == THEORY == *)\n"; *)
  pp "\n(********   This file has been automatically generated using the tool UKano ********)\n\n";
  pp theoryStr;
  pp " *)\n";
  pp "\n\n(* == DECLARATIONS OF EVENTS == *)\n";
  displayEventsDec !listEvents;
  pp "\n\n(* == DECLARATIONS OF QUERIES == *)\n";
  List.iter (fun s -> Printf.printf "%s\n" s) allQueries;
  pp "\n\n(* == PROTOCOL WITH EVENTS == *)\n";
  pp "let SYSTEM =\n";
  let toDisplay = pushNames protoEvents in
  displayProtocolProcess toDisplay;
  pp ".\nprocess SYSTEM\n"
(* END OF REDIRECTION *)


(************************************************************)
(* Handling nonce versions & checking Frame Opacity         *)
(************************************************************)

let choiceSymb = {
    f_name = "choice";
    f_type = ([typeBit;typeBit], typeBit);
    f_cat = Choice;
    f_initial_cat = Choice;
    f_private = false;		(* TODO *)
    f_options = 0;		(* TODO *)
  }
let letCatchSymb = {
    f_name = "";
    f_type = ([typeBit;typeBit;typeBit], typeBit);
    f_cat = LetCatch;
    f_initial_cat = LetCatch;
    f_private = true;		(* TODO *)
    f_options = 0;		(* TODO *)
  }
let hole =
  FunApp
    ( {
	f_name = "hole";
	f_type = ([], typeBit);
	f_cat = Tuple;
	f_initial_cat = Tuple;	f_private = true;
	f_options = 0;		(* TODO *)
      }
    , [])
let mergeOut = {
    sname = "mergeOut";
    vname = 0;
    unfailing = true;
    btype = typeBit;
    link = NoLink;
  }
		 
let debugF_type (tl,t) = 
  ""
let displayCat = function
  | Tuple -> "Tuple"
  | Name _ -> "Name"
  | _ -> "todo"

let debugFunSymb f = 
  Printf.printf 
    "Funsym[ name:%s, f_type:%s, f_cat: %s f_private %b f_options:%d]"
    f.f_name
    (debugF_type f.f_type)
    (displayCat f.f_cat)
    f.f_private
    f.f_options
    
(** Display a whole ProVerif file checking the first condition except for the theory (to be appended). *)      
let transC1 p inNameFile nameOutFile = 
  let proto = extractProto p in

  (* -- 1. -- Build nonce versions on the right *)
  let nonTransparentSymbList = ["enc"; "aenc"; "dec"; "adec"; "h"; "hash"; "xor"] in
  let isName funSymb = match funSymb.f_cat with Name _ -> true | _ -> false in
  let isPrivate funSymb = funSymb.f_private in
  let isConstant funSymb = isName funSymb && not(isPrivate funSymb) in
  let isTuple funSymb = match funSymb.f_cat with Tuple -> true | _ -> false in
  let rec guessIdeal = function
    | FunApp (f, []) as t
	 when isConstant f -> t	             (* public constants *)
    | FunApp (f, []) when isName f -> hole   (* (private) names *)
    | FunApp (f, _)
	 when (List.mem f.f_name nonTransparentSymbList) 
      -> hole	                             (* should be non-transparent *)
    | FunApp (f, listT)
	 when isTuple f
      -> FunApp (f, List.map guessIdeal listT) (* tuple *)
    | term -> begin
	log "Warning: some idealized messages are missing and it is unclear how to guess them. The idealization of : ";
	Printf.printf "     ";
	Display.Text.display_term term;
	Printf.printf "\n";
	log "will be a hole.\n";
	hole;
      end in
  let countNonces = ref 0 in
  let listNames = ref [] in
  let createNonce () = 
    incr(countNonces);
    let nameName = Printf.sprintf "n%d" !countNonces in
    let funSymb =
      {
	f_name = nameName;
	f_type = ([],typeBit);
	f_cat =  Name { prev_inputs = None; prev_inputs_meaning = []};
	f_initial_cat = Name { prev_inputs = None; prev_inputs_meaning = []};
	f_private = true;
	f_options = 0
      } in
    listNames := funSymb :: !listNames;
    FunApp (funSymb, []) in
  (* idealized term -> nonce term *)
  let rec noncesTerm = function
    | FunApp (f, tList) when f.f_name = "hole" -> createNonce()
    | FunApp (f, tList) -> FunApp (f, List.map noncesTerm tList)
    | Var _ -> errorClass ("Critical error, should never happen.") p in
  (* idealized process (some idealized output may miss) -> nonce process *)
  let rec noncesProc = function
    | Nil -> Nil
    | Input (tc,patx,p,occ) -> Input(tc,patx, noncesProc p, occ)
    | Output (tc,tm,p,occ) ->
       let (tmReal, tmIdeal) =
	 match tm with
	 | FunApp (funSymb, tm1 :: tm2 :: tl) when funSymb.f_cat = Choice -> (tm1, tm2) (* user already built idealization *)
	 | _ -> (* For debugging purpose: pp "\n"; 
                   (match tm with | FunApp (f, li) -> debugFunSymb f);
                   pp "\n"; Display.Text.display_term tm;
        	   pp " -> "; Display.Text.display_term (guessIdeal tm);  pp "\n"; *)
	    (tm, guessIdeal tm) in (* he did not, we need to guess it *)
       let tmNonce = noncesTerm tmIdeal in
       let tmChoice = FunApp (choiceSymb, [tmReal; tmNonce]) in
       Output(tc, tmChoice , noncesProc p, occ)
    | Let (patx,t,pt,pe,occ) -> Let (patx,t, noncesProc pt, noncesProc pe, occ)
    | Test (t,pt,pe,occ)-> Test(t, noncesProc pt, noncesProc pe,occ)
    | p -> errorClass ("Critical error, should never happen.") p in
  let noncesProto = 
    { proto with
      ini = noncesProc proto.ini;
      res = noncesProc proto.res;
      sessNames = proto.sessNames @ (List.rev !listNames);
    } in
  
  
  (* -- 2. -- Deal with conditionals (should not create false attacks for diff-equivalent) *)
  (* a) we push conditionals (Test and Let) and put them just before Output (when needed)
     b) we use a hack to be sure the 'Let' construct will never fail:
             let yn = dec(x,k) in
             out(c, choice[yn,n4]
        will be translated to
             let mergeOut = let yn = dec(x,k) in
                              choice[yn,n4]
                            else n4 in
             out(c, mergeOut).
        Function cleanTest cannot produce nested let (it is actually syntactic sugar
        and have no internal representation. We thus use a flag using a special funsymb
        letCatch with a specific f_cat to warn the display function that it is needed to
        put all following let/test construct INSIDE the first let mergeOut = [put here]. *)
  
(* Check if the term tm contains variables from some patterns in accLet *)
  let checkVar tm accLet = 
    let inPattern name (patx,_) = 
      let rec auxPatternTerm = function
	| Var binder -> binder.sname = name
	| FunApp (_,termList) -> List.exists auxPatternTerm termList in
      let rec auxPattern = function
	| PatVar binder -> name = binder.sname
	| PatTuple (_,patList) -> List.exists auxPattern patList
	| PatEqual t -> auxPatternTerm t in
      auxPattern patx in
    let rec auxTerm = function
      | Var binder -> 
	 List.exists (inPattern binder.sname) accLet
      | FunApp (_,termList) -> List.exists auxTerm termList in
    auxTerm tm in
  (* clean conditional by pushing them before output (when they need them)
     and using our special construction letCatch that cannot fail *)
  let rec cleanTest accTest accLet = function
    | Nil -> Nil
    | Input (tc,patx,p,occ) -> Input(tc,patx, cleanTest accTest accLet p, occ)
    | Output (tc,tm,p,occ) ->
       (* check if tm use variables binded by patterns in accLet *)
       if checkVar tm accLet
       then begin
	   (* we need to put a LetCatch construct here followed by all accLet,accTest *)
	   let tml,tmr =	(* left/right part of choice *)
	     (match tm with
	      | FunApp (funSymb, tm1 :: tm2 :: tl)
		   when funSymb.f_cat = Choice -> (tm1, tm2)
	      | _ -> failwith "Cannot happen") in
	   let letCatchTerm = FunApp (letCatchSymb, [tml;tmr;tm]) in
	   let letCatchPattern = PatVar mergeOut in
	   let rec addLetIf = function   (* add all accLet then accTest and the final Output *)
	     | [],[] -> Output(tc,Var mergeOut, cleanTest accTest accLet p, occ)
	     | (accT, (patx,t)::tl) -> Let (patx,t,addLetIf (accT,tl),Nil,makeOcc())
	     | (t::tl, []) -> Test (t,addLetIf (tl,[]),Nil,makeOcc()) in
	   Let (letCatchPattern, (* before all new Let/Test/Out, we put the Let mergeOut = LetCatch[tl,tm,tm] *)
		letCatchTerm,
		addLetIf (List.rev accTest, List.rev accLet),
		Nil, makeOcc())
	 end else begin
	   (* the output does need conditionals  *)
	   Output(tc,tm, cleanTest accTest accLet p, occ);
	 end
    | Let (patx,t,pt,pe,occ) ->
       Par(cleanTest accTest ((patx,t)::accLet) pt,
	   cleanTest accTest accLet pe)
    | Test (t,pt,pe,occ)-> Par(cleanTest (t::accTest) accLet pt, cleanTest accTest accLet pe)
    | p -> errorClass ("Critical error, should never happen.") p in
  let cond1Proto = 
    { noncesProto with
      sessNames = proto.sessNames @ (List.rev !listNames);
      ini = cleanTest [] [] noncesProto.ini;
      res = cleanTest [] [] noncesProto.res;
    } in

  (* -- 3. -- GET the theory part of inNameFile *)
  let theoryStr = theoryStr inNameFile in

  (* -- 4. -- Print evrything using a HACK TO REDIRECT STDOUT *)
  let newstdout = open_out nameOutFile in
  print_newline ();		(* for flushing stdout *)
  Unix.dup2 (Unix.descr_of_out_channel newstdout) Unix.stdout;
  (* Print (=write in the file) the complete ProVerif file *)
(*  pp "\n\n(* == THEORY == *)\n"; *)
  pp "\n(********   This file has been automatically generated using the tool UKano ********)\n\n";
  pp theoryStr;
  pp " *)\n";
  pp "\n\n(* == PROTOCOL WITH NONCE VERSIONS == *)\n";
  pp "let SYSTEM =\n";
  let toDisplay = pushNames cond1Proto in
  displayProtocolProcess toDisplay;
  pp ".\nprocess SYSTEM\n"
(* END OF REDIRECTION *)



(* To implement later on: *)
(** Check Frame Opacity (outptuis are relation-free). *)
let checkC1 p = failwith "Not Implemented"

(** Check Well-Authentication (tests do not leak information about agents). *)
let checkC2 p = failwith "Not Implemented"

(** Check UK & ANO *)
let check p =  checkC1 p && checkC2 p<|MERGE_RESOLUTION|>--- conflicted
+++ resolved
@@ -43,22 +43,8 @@
 (* Helping message *)
 let helpMess = 
   (  "Only typed ProVerif files are accepted (the option '-in pitype' is enabled by default). See the folder './examples/' for examples\n"^
-<<<<<<< HEAD
-     "of files in the correct format. They can be used to bootsrap your own file. The file should not define new types and only use\n"^
-     "the type 'bitstring'. The equational theory must declare a constant 'hole' by adding this line: 'free hole:bitstring;'.\n"^
-     "After the definition of the equational theory (without any declaration of events), the inputted file should contain a commentary:\n"^
-     "       (* "^splitTheoryString^" *)\n"^
-     "and then define only one process corresponding to the whole multiple sessions system. This process should satisfy the\n"^
-     "syntactical restrictions described in [1]. However, multiple tests (conditional or evaluation) can be performed in a row between\n"^
-     "an input and an output if the corresponding 'else' branches are the same. Each output message should be of the form:\n"^
-     "'choice[u,uh]' where 'u' is the real message outputted by the protocol and 'uh' is the idealization of any concrete message\n"^
-     "outputted here (by using the constant 'hole' instead of holes). Finally, to check anonymity as well, identity names to be revelead\n"^
-     " (and only them) must have 'id' as prefix (e.g., idName).\n")
-(* TODO [1]  *)
-=======
      "of files in the correct format. They can be used to bootsrap your own file. For more details, see the README file at the root of\n"^
      "the project.\n")
->>>>>>> 4da63821
 
 (* Raised when the inputted process is not a 2-agents protocol as defined
    in [1], the associated string is the reason/explanation. *)
@@ -171,7 +157,12 @@
 	  | Par (p1,p2) ->
 	     let ((iniP,iniN),(resP,resN)) = checkRoles p1 p2 in
 	     let iniPclean,resPclean = (removeRestr iniP, removeRestr resP) in
-<<<<<<< HEAD
+	     let sessName = {    f_name = "sess";
+				 f_type = ([], typeBit);
+				 f_cat = Name {prev_inputs=None; prev_inputs_meaning=[]};
+				 f_initial_cat = Name {prev_inputs=None; prev_inputs_meaning=[]};
+				 f_private = true;
+				 f_options = 0;	} in
 	     let idNamesANO = List.filter 
 				(fun s -> (String.length s.f_name) >= 2 && (s.f_name.[0] = 'i') && (s.f_name.[1] = 'd'))
 				idNames in
@@ -179,19 +170,7 @@
 	       comNames = comNames;
 	       idNames = idNames;
 	       idNamesANO = idNamesANO;
-	       sessNames = iniN @ resN @ sessNames;
-=======
-	     let sessName = {    f_name = "sess";
-				 f_type = ([], typeBit);
-				 f_cat = Name {prev_inputs=None; prev_inputs_meaning=[]};
-				 f_initial_cat = Name {prev_inputs=None; prev_inputs_meaning=[]};
-				 f_private = true;
-				 f_options = 0;	} in
-	     {
-	       comNames = comNames;
-	       idNames = idNames;
 	       sessNames = sessName :: (List.rev sessNames) @ (List.rev iniN) @ (List.rev resN);
->>>>>>> 4da63821
 	       ini = iniPclean;
 	       res = resPclean;
 	     }
@@ -266,7 +245,7 @@
       (* Multiple sessions *)
       displayMultipleSessions ();
       pp ")\n";
-    end;
+    end
 
 (************************************************************)
 (* Deal with IO                                             *)
@@ -300,7 +279,7 @@
   let theoStr = Str.global_replace (Str.regexp_string "nonce") "bitstring" theoStr in
   let theoStr = Str.global_replace (Str.regexp_string "type bitstring.") "" theoStr in
   theoStr
-
+    
 
 (************************************************************)
 (* Push session names as far as possible                    *)
